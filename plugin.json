{
    "name": "ConversionApi",
    "description": "The Conversion Api plugin allows users to ingtegrate their data directly with Marketing platforms, like Meta, LinkedIn and Google",
<<<<<<< HEAD
    "version": "0.2.2",
=======
    "version": "0.2.3",
>>>>>>> 3d2b54f1
    "theme": false,
    "require": {
        "matomo": ">=5.2.0,<6.0.0-b1"
    },
    "authors": [
        {
            "name": "ReinMengelberg",
            "email": "rein.mengelberg@gmail.com",
            "homepage": "https:\/\/applyfin.com"
        }
    ],
    "support": {
        "email": "rein.mengelberg@gmail.com",
        "issues": "https:\/\/github.com\/ReinMengelberg\/ConversionApi\/issues",
        "source": "https:\/\/github.com\/ReinMengelberg\/ConversionApi"
    },
    "category": "integration",
    "homepage": "",
    "license": "GPL v3+",
    "keywords": [
        "conversion api",
        "meta",
        "google",
        "linkedin",
        "marketing",
        "ads"
    ]
}<|MERGE_RESOLUTION|>--- conflicted
+++ resolved
@@ -1,11 +1,7 @@
 {
     "name": "ConversionApi",
     "description": "The Conversion Api plugin allows users to ingtegrate their data directly with Marketing platforms, like Meta, LinkedIn and Google",
-<<<<<<< HEAD
-    "version": "0.2.2",
-=======
     "version": "0.2.3",
->>>>>>> 3d2b54f1
     "theme": false,
     "require": {
         "matomo": ">=5.2.0,<6.0.0-b1"
